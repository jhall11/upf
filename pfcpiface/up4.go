--- conflicted
+++ resolved
@@ -22,12 +22,19 @@
 	"github.com/wmnsk/go-pfcp/ie"
 )
 
-<<<<<<< HEAD
-=======
 const (
-	// FIXME: this is hardcoded currently, but should be passed as configuration/cmd line arg
-	p4InfoPath       = "/bin/p4info.txt"
-	deviceConfigPath = "/bin/bmv2.json"
+	preQosCounterID = iota
+	postQosCounterID
+
+	// 253 base stations + 1 dbuf (fixed in UP4) + 1 reserved (fixed in P4 pipeline)
+	maxGTPTunnelPeerIDs = 253
+	maxApplicationIDs   = 254
+
+	applicationMeter = "PreQosPipe.app_meter"
+	sessionMeter     = "PreQosPipe.session_meter"
+
+	meterTypeApplication uint8 = 1
+	meterTypeSession     uint8 = 2
 
 	// DefaultQFI is set if no QER is sent by a control plane in PFCP messages.
 	// QFI=9 is used as a default value, because many Aether configurations uses it as default.
@@ -35,27 +42,9 @@
 	DefaultQFI = 9
 )
 
->>>>>>> 70d1c5d5
 var (
 	p4RtcServerIP   = flag.String("p4RtcServerIP", "", "P4 Server ip")
 	p4RtcServerPort = flag.String("p4RtcServerPort", "", "P4 Server port")
-)
-
-const (
-	preQosCounterID = iota
-	postQosCounterID
-
-	// 253 base stations + 1 dbuf (fixed in UP4) + 1 reserved (fixed in P4 pipeline)
-	maxGTPTunnelPeerIDs = 253
-	maxApplicationIDs   = 254
-)
-
-const (
-	applicationMeter = "PreQosPipe.app_meter"
-	sessionMeter     = "PreQosPipe.session_meter"
-
-	meterTypeApplication uint8 = 1
-	meterTypeSession     uint8 = 2
 )
 
 type application struct {
